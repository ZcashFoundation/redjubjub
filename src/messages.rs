--- conflicted
+++ resolved
@@ -3,13 +3,8 @@
 //! [RFC-001]: https://github.com/ZcashFoundation/redjubjub/blob/main/rfcs/0001-messages.md
 #![allow(dead_code)]
 
+use crate::{frost, verification_key, SpendAuth};
 use serde::{Deserialize, Serialize};
-<<<<<<< HEAD
-
-use crate::{frost, verification_key, SpendAuth};
-=======
-use crate::{verification_key::VerificationKey, SpendAuth};
->>>>>>> 34afee93
 
 use std::collections::HashMap;
 
@@ -23,60 +18,61 @@
 ///
 /// The serialization design specifies that `Secret` is a `Scalar` that uses:
 /// "a 32-byte little-endian canonical representation".
-#[derive(Serialize, Deserialize, Debug)]
+#[derive(Serialize, Deserialize, Debug, PartialEq, Clone, Copy)]
 pub struct Secret([u8; 32]);
 
+impl From<frost::Secret> for Secret {
+    fn from(value: frost::Secret) -> Secret {
+        Secret(value.0.to_bytes())
+    }
+}
+
 /// Define our own `Commitment` type instead of using `frost::Commitment`.
 ///
 /// The serialization design specifies that `Commitment` is a `AffinePoint` that uses:
 /// "a 32-byte little-endian canonical representation".
-<<<<<<< HEAD
-#[derive(Serialize, Deserialize, PartialEq, Debug, Copy, Clone)]
-pub struct Scalar([u8; 32]);
-
-impl From<jubjub::Fr> for Scalar {
-    fn from(value: jubjub::Fr) -> Scalar {
-        Scalar(value.to_bytes())
-    }
-}
-
-/// Define our own `AffinePoint` type instead of using `jubjub::AffinePoint`.
-=======
-#[derive(Serialize, Deserialize, Debug)]
+#[derive(Serialize, Deserialize, Debug, Clone, PartialEq, Copy)]
 pub struct Commitment([u8; 32]);
 
+impl From<frost::Commitment> for Commitment {
+    fn from(value: frost::Commitment) -> Commitment {
+        Commitment(jubjub::AffinePoint::from(value.0).to_bytes())
+    }
+}
+
 /// Define our own `GroupCommitment` type instead of using `frost::GroupCommitment`.
->>>>>>> 34afee93
 ///
 /// The serialization design specifies that `GroupCommitment` is a `AffinePoint` that uses:
 /// "a 32-byte little-endian canonical representation".
-<<<<<<< HEAD
-#[derive(Serialize, Deserialize, PartialEq, Debug, Copy, Clone)]
-pub struct AffinePoint([u8; 32]);
-=======
-#[derive(Serialize, Deserialize, Debug)]
+#[derive(Serialize, Deserialize, Debug, PartialEq, Clone)]
 pub struct GroupCommitment([u8; 32]);
 
+impl From<frost::GroupCommitment> for GroupCommitment {
+    fn from(value: frost::GroupCommitment) -> GroupCommitment {
+        GroupCommitment(jubjub::AffinePoint::from(value.0).to_bytes())
+    }
+}
+
 /// Define our own `SignatureResponse` type instead of using `frost::SignatureResponse`.
 ///
 /// The serialization design specifies that `SignatureResponse` is a `Scalar` that uses:
 /// "a 32-byte little-endian canonical representation".
-#[derive(Serialize, Deserialize, Debug)]
+#[derive(Serialize, Deserialize, Debug, PartialEq, Clone)]
 pub struct SignatureResponse([u8; 32]);
 
->>>>>>> 34afee93
-
-impl From<frost::Commitment> for AffinePoint {
-    fn from(value: frost::Commitment) -> AffinePoint {
-        AffinePoint(jubjub::AffinePoint::from(value.0).to_bytes())
-    }
-}
-
+impl From<frost::SignatureResponse> for SignatureResponse {
+    fn from(value: frost::SignatureResponse) -> SignatureResponse {
+        SignatureResponse(value.0.to_bytes())
+    }
+}
+
+/*
 impl From<jubjub::ExtendedPoint> for AffinePoint {
     fn from(value: jubjub::ExtendedPoint) -> AffinePoint {
         AffinePoint(jubjub::AffinePoint::from(value).to_bytes())
     }
 }
+*/
 
 /// Define our own `VerificationKey` type instead of using `frost::VerificationKey<SpendAuth>`.
 ///
@@ -171,23 +167,13 @@
 pub struct SharePackage {
     /// The public signing key that represents the entire group:
     /// `frost::SharePackage.group_public`.
-<<<<<<< HEAD
     group_public: VerificationKey,
-    /// This participant's secret key share: `frost::SharePackage.share.value`.
-    secret_share: Scalar,
-    /// Commitment for the signer as a single jubjub::AffinePoint.
-    /// A set of commitments to the coefficients (which themselves are scalars)
-    /// for a secret polynomial _f_: `frost::SharePackage.share.commitment`
-    share_commitment: Vec<AffinePoint>,
-=======
-    group_public: VerificationKey<SpendAuth>,
     /// This participant's secret key share: `frost::SharePackage.share.value`.
     secret_share: Secret,
     /// The commitments to the coefficients for our secret polynomial _f_,
     /// used to generate participants' key shares. Participants use these to perform
     /// verifiable secret sharing.
     share_commitment: Vec<Commitment>,
->>>>>>> 34afee93
 }
 
 /// The data required to serialize `frost::SigningCommitments`.
