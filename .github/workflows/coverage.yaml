name: Coverage

on:
  workflow_dispatch:
  pull_request:
    branches:
      - main
  push:
    branches:
      - main

jobs:

  coverage:
    name: Coverage (+nightly)
    timeout-minutes: 30
    runs-on: ubuntu-20.04
    steps:
<<<<<<< HEAD
      - uses: actions/checkout@v3.0.0
=======
      - uses: actions/checkout@v2.4.0
        with:
          persist-credentials: false
>>>>>>> e615db71

      - uses: actions-rs/toolchain@v1.0.7
        with:
          toolchain: nightly
          override: true
          profile: minimal
          components: llvm-tools-preview

      - name: Install cargo-llvm-cov cargo command
        run: cargo install cargo-llvm-cov

      - name: Generate code coverage
        env:
          CARGO_INCREMENTAL: 0
        run: cargo llvm-cov --lcov > lcov.info

      - name: Upload coverage report to Codecov
        uses: codecov/codecov-action@v2.1.0<|MERGE_RESOLUTION|>--- conflicted
+++ resolved
@@ -16,13 +16,9 @@
     timeout-minutes: 30
     runs-on: ubuntu-20.04
     steps:
-<<<<<<< HEAD
       - uses: actions/checkout@v3.0.0
-=======
-      - uses: actions/checkout@v2.4.0
         with:
           persist-credentials: false
->>>>>>> e615db71
 
       - uses: actions-rs/toolchain@v1.0.7
         with:
