# Changelog

Entries are listed in reverse chronological order.

<<<<<<< HEAD
## 0.7.0

* Update the `reddsa` dependency to version 0.5.0.
=======
## Unreleased

* Enable `no_std` use via a default-enabled `std` feature flag.

## 0.7.0

* Update the `reddsa` dependency to version 0.5.0.
* MSRV is now 1.65
>>>>>>> eae848c5

## 0.6.0

* Refactor to use `reddsa` (which is a generalization of this crate).
* Remove FROST code. Use The `reddsa` crate directly if you need it.

## 0.5.1

* Remove unneeded `digest` dependency

## 0.5.0

* Upgrade `jubjub` to 0.9, `blake2b_simd` to 1
* Fixed a bug where small-order verification keys (including the identity) were
  handled inconsistently: the `VerificationKey` parsing logic rejected them, but
  the identity `VerificationKey` could be produced from the zero `SigningKey`.
  The behaviour is now to consistently accept all small-order verification keys,
  matching the RedDSA specification.

  * Downstream users who currently rely on the inconsistent behaviour (for e.g.
    consensus compatibility, either explicitly wanting to reject small-order
    verification keys, or on the belief that this crate implemented the RedDSA
    specification) should continue to use previous versions of this crate, until
    they can either move the checks into their own code, or migrate their
    consensus rules to match the RedDSA specification.

## 0.4.0

* Upgrade `rand` to 0.8, `rand_core` to 0.6, and `rand_chacha` to 0.3, together
  (#55)
* Migrate to `jubjub 0.6` (#59)
* Derive `Debug, PartialEq` (#67)
* Restrict the maximum number of FROST participants to 255 by using `u8` (#66)

## 0.3.0

* Initial support for FROST (Flexible Round-Optimized Schnorr Threshold)
  signatures.

## 0.2.2

* Make `batch::Item: Clone + Debug` and add `batch::Item::verify_single`
  for fallback verification when batch verification fails.

## 0.2.1

* Update `Cargo.toml` metadata.

## 0.2.0

* Change terminology to "signing key" and "verification key" from "secret key"
  and "public key".
* Adds a batch verification implementation which can process both binding and
  spend authorization signatures in the same batch.

## 0.1.1

* Explicitly document the consensus checks performed by
  `impl TryFrom<PublicKeyBytes<T>> for PublicKey<T>`.
* Add a test that small-order public keys are rejected.
* Add `html_root_url` to ensure cross-rendering docs works correctly (thanks
  @QuietMisdreavus).

## 0.1.0

* Initial release.<|MERGE_RESOLUTION|>--- conflicted
+++ resolved
@@ -2,11 +2,6 @@
 
 Entries are listed in reverse chronological order.
 
-<<<<<<< HEAD
-## 0.7.0
-
-* Update the `reddsa` dependency to version 0.5.0.
-=======
 ## Unreleased
 
 * Enable `no_std` use via a default-enabled `std` feature flag.
@@ -15,7 +10,6 @@
 
 * Update the `reddsa` dependency to version 0.5.0.
 * MSRV is now 1.65
->>>>>>> eae848c5
 
 ## 0.6.0
 
